--- conflicted
+++ resolved
@@ -13,11 +13,7 @@
 # ---- Pulp (rpm) --------------------------------------------------------------
 
 Name: pulp-rpm
-<<<<<<< HEAD
-Version: 2.8.0
-=======
 Version: 2.8.1
->>>>>>> 93935884
 Release: 1%{?dist}
 Summary: Support for RPM content in the Pulp platform
 Group: Development/Languages
@@ -271,12 +267,6 @@
 
 
 %changelog
-<<<<<<< HEAD
-* Mon Mar 14 2016 Dennis Kliban <dkliban@redhat.com> 2.8.0-1
-- Pulp rebuild
-
-* Tue Mar 08 2016 Dennis Kliban <dkliban@redhat.com> 2.8.0-0.9.rc
-=======
 * Tue Apr 05 2016 Sean Myers <sean.myers@redhat.com> 2.8.1-1
 - Pulp rebuild
 
@@ -284,7 +274,6 @@
 - Pulp rebuild
 
 * Wed Mar 23 2016 Sean Myers <sean.myers@redhat.com> 2.8.1-0.1.beta
->>>>>>> 93935884
 - Pulp rebuild
 
 * Fri Mar 04 2016 Dennis Kliban <dkliban@redhat.com> 2.8.0-0.8.beta
