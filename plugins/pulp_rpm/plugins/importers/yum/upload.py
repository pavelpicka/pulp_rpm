import functools
from gettext import gettext as _
import logging
import os
import stat
from mongoengine import NotUniqueError

from pulp.plugins.loader import api as plugin_api
from pulp.server.controllers import repository as repo_controller
from pulp.server.exceptions import PulpCodedValidationException, PulpCodedException
from pulp.server.exceptions import error_codes as platform_errors
from pulp.server import util
import rpm

from pulp_rpm.plugins.db import models
from pulp_rpm.plugins import error_codes
from pulp_rpm.plugins.importers.yum import purge, utils
from pulp_rpm.plugins.importers.yum.parse import rpm as rpm_parse
from pulp_rpm.plugins.importers.yum.repomd import primary, group, packages, filelists

# Used when extracting metadata from an RPM
RPMTAG_NOSOURCE = 1051
CHECKSUM_READ_BUFFER_SIZE = 65536

# Configuration option specified to not take the steps of linking a newly
# uploaded erratum with RPMs in the destination repository.
CONFIG_SKIP_ERRATUM_LINK = 'skip_erratum_link'

_LOGGER = logging.getLogger(__name__)


def update_fields_inbound(model_class, user_dict):
    """
    Rename keys in to map old API field names to new mongoengine names.

    This modifies the dictionary in place and returns None.

    :param model_class: The model class
    :type  model_class: subclass of pulp.server.db.model.ContentUnit

    :param user_dict: The dictionary to update in-place
    :type user_dict: dict

    :return: None
    """
    for new_name, old_name in model_class.SERIALIZER.Meta.remapped_fields.iteritems():
        if old_name in user_dict:
            user_dict[new_name] = user_dict[old_name]
            del user_dict[old_name]


# These are used by the _handle_* methods for each type so that the main driver
# method can consistently format/word the failure report. These should not be
# raised outside of this module.

class ModelInstantiationError(Exception):
    pass


class StoreFileError(Exception):
    pass


class PackageMetadataError(Exception):
    pass


class RPMOnlyDRPMsAreNotSupported(Exception):
    pass


def upload(repo, type_id, unit_key, metadata, file_path, conduit, config):
    """
    :param repo: The repository to have the unit uploaded to
    :type  repo: pulp.server.db.model.Repository

    :param type_id: type of unit being uploaded
    :type  type_id: str

    :param unit_key: identifier for the unit, specified by the user; will likely be None
                     for RPM uploads as the data is extracted server-side
    :type  unit_key: dict or None

    :param metadata: any user-specified metadata for the unit; will likely be None
                     for RPM uploads as the data is extracted server-side
    :type  metadata: dict or None

    :param file_path: path on the Pulp server's filesystem to the temporary
           location of the uploaded file; may be None in the event that a
           unit is comprised entirely of metadata and has no bits associated
    :type  file_path: str

    :param conduit: provides access to relevant Pulp functionality
    :type  conduit: pulp.plugins.conduits.upload.UploadConduit

    :param config: plugin configuration for the repository
    :type  config: pulp.plugins.config.PluginCallConfiguration

    :return: report of the details of the sync
    :rtype:  dict
    """
    handlers = {
        models.RPM._content_type_id.default: _handle_package,
        models.SRPM._content_type_id.default: _handle_package,
        models.DRPM._content_type_id.default: _handle_package,
        models.PackageGroup._content_type_id.default: _handle_group_category_comps,
        models.PackageCategory._content_type_id.default: _handle_group_category_comps,
        models.PackageEnvironment._content_type_id.default: _handle_group_category_comps,
        models.PackageLangpacks._content_type_id.default: _handle_group_category_comps,
        models.Errata._content_type_id.default: _handle_erratum,
        models.YumMetadataFile._content_type_id.default: _handle_yum_metadata_file,
    }

    if type_id not in handlers:
        return _fail_report('%s is not a supported type for upload' % type_id)

    try:
        handlers[type_id](repo, type_id, unit_key, metadata, file_path, conduit, config)
    except ModelInstantiationError:
        msg = 'metadata for the uploaded file was invalid'
        _LOGGER.exception(msg)
        return _fail_report(msg)
    except StoreFileError:
        msg = 'file could not be deployed into Pulp\'s storage'
        _LOGGER.exception(msg)
        return _fail_report(msg)
    except PackageMetadataError:
        msg = 'metadata for the given package could not be extracted'
        _LOGGER.exception(msg)
        return _fail_report(msg)
    except RPMOnlyDRPMsAreNotSupported:
        msg = 'RPM only DRPMs are not supported'
        _LOGGER.warning(msg)
        return _fail_report(msg)
    except PulpCodedException, e:
        _LOGGER.exception(e)
        return _fail_report(str(e))
    except Exception as e:
        msg = 'unexpected error occurred importing uploaded file: %s' % e
        _LOGGER.exception(msg)
        return _fail_report(msg)

    report = {'success_flag': True, 'summary': '', 'details': {}}
    return report


def _handle_erratum(repo, type_id, unit_key, metadata, file_path, conduit, config):
    """
    Handles the upload for an erratum. There is no file uploaded so the only
    steps are to save the metadata and optionally link the erratum to RPMs
    in the repository.

    NOTE: For now errata is handled differently than other units. Uploaded erratum should not
    overwrite the existing one if the latter exists, they should be merged. This is only because
    of the way erratum is stored in the MongoDB and it is in `our plans`_ to re-think how to do
    it correctly.

    .. _our plans: https://pulp.plan.io/issues/1803

    :param repo: The repository to import the package into
    :type  repo: pulp.server.db.model.Repository

    :param type_id: The type_id of the package being uploaded
    :type  type_id: str

    :param unit_key: A dictionary of fields to overwrite introspected field values
    :type  unit_key: dict

    :param metadata: A dictionary of fields to overwrite introspected field values, or None
    :type  metadata: dict or None

    :param file_path: The path to the uploaded package
    :type  file_path: str

    :param conduit: provides access to relevant Pulp functionality
    :type  conduit: pulp.plugins.conduits.upload.UploadConduit

    :param config: plugin configuration for the repository
    :type  config: pulp.plugins.config.PluginCallConfiguration
    """
    model_class = plugin_api.get_unit_model_by_id(type_id)
    update_fields_inbound(model_class, unit_key or {})
    update_fields_inbound(model_class, metadata or {})

    unit_data = {}
    unit_data.update(metadata or {})
    unit_data.update(unit_key or {})

    existing_unit = model_class.objects.filter(**unit_key).first()
    new_unit = model_class(**unit_data)

    # Add repo_id to each collection of the pkglist of the new erratum
    for collection in new_unit.pkglist:
        collection['_pulp_repo_id'] = repo.repo_id

    unit = new_unit
    if existing_unit:
        existing_unit.merge_errata(new_unit)
        unit = existing_unit

    unit.save()
    if not config.get_boolean(CONFIG_SKIP_ERRATUM_LINK):
        repo_controller.associate_single_unit(repo, unit)


def _handle_yum_metadata_file(repo, type_id, unit_key, metadata, file_path, conduit, config):
    """
    Handles the upload for a Yum repository metadata file.

    :param repo: The repository to import the package into
    :type  repo: pulp.server.db.model.Repository

    :param type_id: The type_id of the package being uploaded
    :type  type_id: str

    :param unit_key: A dictionary of fields to overwrite introspected field values
    :type  unit_key: dict

    :param metadata: A dictionary of fields to overwrite introspected field values, or None
    :type  metadata: dict or None

    :param file_path: The path to the uploaded package
    :type  file_path: str

    :param conduit: provides access to relevant Pulp functionality
    :type  conduit: pulp.plugins.conduits.upload.UploadConduit

    :param config: plugin configuration for the repository
    :type  config: pulp.plugins.config.PluginCallConfiguration
    """
    model_class = plugin_api.get_unit_model_by_id(type_id)
    update_fields_inbound(model_class, unit_key or {})
    update_fields_inbound(model_class, metadata or {})

    unit_data = {}
    unit_data.update(metadata or {})
    unit_data.update(unit_key or {})

    model = models.YumMetadataFile(**unit_data)
    model.set_storage_path(os.path.basename(file_path))
    try:
        model.save_and_import_content(file_path)
    except NotUniqueError:
        model = model.__class__.objects.get(**model.unit_key)

    repo_controller.associate_single_unit(conduit.repo, model)


def _handle_group_category_comps(repo, type_id, unit_key, metadata, file_path, conduit, config):
    """
    Handles the creation of a package group, category or environment.

    If a file was uploaded, treat this as upload of a comps.xml file. If no file was uploaded,
    the process only creates the unit.

    :param repo: The repository to import the package into
    :type  repo: pulp.server.db.model.Repository

    :param type_id: The type_id of the package being uploaded
    :type  type_id: str

    :param unit_key: A dictionary of fields to overwrite introspected field values
    :type  unit_key: dict

    :param metadata: A dictionary of fields to overwrite introspected field values, or None
    :type  metadata: dict or None

    :param file_path: The path to the uploaded package
    :type  file_path: str

    :param conduit: provides access to relevant Pulp functionality
    :type  conduit: pulp.plugins.conduits.upload.UploadConduit

    :param config: plugin configuration for the repository
    :type  config: pulp.plugins.config.PluginCallConfiguration
    """
    model_class = plugin_api.get_unit_model_by_id(type_id)
    update_fields_inbound(model_class, unit_key or {})
    update_fields_inbound(model_class, metadata or {})

    if file_path is not None and os.path.getsize(file_path) > 0:
        # uploading a comps.xml
        _get_and_save_file_units(file_path, group.process_group_element,
                                 group.GROUP_TAG, conduit, repo)
        _get_and_save_file_units(file_path, group.process_category_element,
                                 group.CATEGORY_TAG, conduit, repo)
        _get_and_save_file_units(file_path, group.process_environment_element,
                                 group.ENVIRONMENT_TAG, conduit, repo)
        _get_and_save_file_units(file_path, group.process_langpacks_element,
                                 group.LANGPACKS_TAG, conduit, repo)
    else:
        # uploading a package group, package category or package environment
        unit_data = {}
        unit_data.update(metadata or {})
        unit_data.update(unit_key or {})
        try:
            unit = model_class(**unit_data)
        except TypeError:
            raise ModelInstantiationError()

        try:
            unit.save()
        except NotUniqueError:
            unit = unit.__class__.objects.filter(**unit.unit_key).first()

        repo_controller.associate_single_unit(repo, unit)


def _get_and_save_file_units(filename, processing_function, tag, conduit, repo):
    """
    Given a comps.xml file, this method decides which groups/categories to get and saves
    the parsed units.

    :param filename:  open file-like object containing metadata
    :type  filename:  file

    :param processing_function:  method to use for generating the units
    :type  processing_function:  function

    :param tag:  XML tag that identifies each unit
    :type  tag:  str

    :param conduit:  provides access to relevant Pulp functionality
    :type  conduit:  pulp.plugins.conduits.upload.UploadConduit

    :param repo: The repository to import the package into
    :type  repo: pulp.server.db.model.Repository
    """
    repo_id = repo.repo_id
    process_func = functools.partial(processing_function, repo_id)
    package_info_generator = packages.package_list_generator(filename, tag, process_func)
    for model in package_info_generator:
        try:
            model.save()
        except NotUniqueError:
            model = model.__class__.objects.filter(**model.unit_key).first()

        repo_controller.associate_single_unit(repo, model)


def _handle_package(repo, type_id, unit_key, metadata, file_path, conduit, config):
    """
    Handles the upload for an RPM, SRPM or DRPM.

    This inspects the package contents to determine field values. The unit_key
    and metadata fields overwrite field values determined through package inspection.

    :param repo: The repository to import the package into
    :type  repo: pulp.server.db.model.Repository

    :param type_id: The type_id of the package being uploaded
    :type  type_id: str

    :param unit_key: A dictionary of fields to overwrite introspected field values
    :type  unit_key: dict

    :param metadata: A dictionary of fields to overwrite introspected field values, or None
    :type  metadata: dict or None

    :param file_path: The path to the uploaded package
    :type  file_path: str

    :param conduit: provides access to relevant Pulp functionality
    :type  conduit: pulp.plugins.conduits.upload.UploadConduit

    :param config: plugin configuration for the repository
    :type  config: pulp.plugins.config.PluginCallConfiguration

    :raises PulpCodedException PLP1005: if the checksum type from the user is not recognized
    :raises PulpCodedException PLP1013: if the checksum value from the user does not validate
    """
    try:
        if type_id == models.DRPM._content_type_id.default:
            rpm_data = _extract_drpm_data(file_path)
        else:
            rpm_data = _extract_rpm_data(type_id, file_path)
    except:
        _LOGGER.exception('Error extracting RPM metadata for [%s]' % file_path)
        raise

    # metadata can be None
    metadata = metadata or {}

    model_class = plugin_api.get_unit_model_by_id(type_id)
    update_fields_inbound(model_class, unit_key or {})
    update_fields_inbound(model_class, metadata or {})

    with open(file_path) as fp:
        sums = util.calculate_checksums(fp, models.RpmBase.DEFAULT_CHECKSUM_TYPES)

    # validate checksum if possible
    if metadata.get('checksum'):
        checksumtype = metadata.pop('checksum_type', util.TYPE_SHA256)
        checksumtype = util.sanitize_checksum_type(checksumtype)
        if checksumtype not in sums:
            raise PulpCodedException(error_code=error_codes.RPM1009, checksumtype=checksumtype)
        if metadata['checksum'] != sums[checksumtype]:
            raise PulpCodedException(error_code=platform_errors.PLP1013)
        _LOGGER.debug(_('Upload checksum matches.'))

    # Save all uploaded RPMs with sha256 in the unit key, since we can now publish with other
    # types, regardless of what is in the unit key.
    rpm_data['checksumtype'] = util.TYPE_SHA256
    rpm_data['checksum'] = sums[util.TYPE_SHA256]
    # keep all available checksum values on the model
    rpm_data['checksums'] = sums

    # Update the RPM-extracted data with anything additional the user specified.
    # Allow the user-specified values to override the extracted ones.
    rpm_data.update(metadata or {})
    rpm_data.update(unit_key or {})

    # Validate the user specified data by instantiating the model
    try:
        unit = model_class(**rpm_data)
    except TypeError:
        raise ModelInstantiationError()

<<<<<<< HEAD
    if type_id != models.DRPM._content_type_id.default:
        # Extract/adjust the repodata snippets
        unit.repodata = rpm_parse.get_package_xml(file_path, sumtype=unit.checksumtype)
        _update_provides_requires(unit)
        unit.modify_xml()
=======
    # Extract/adjust the repodata snippets
    unit.repodata = rpm_parse.get_package_xml(file_path, sumtype=unit.checksumtype)
    _update_provides_requires(unit)
    _update_files(unit)
    unit.modify_xml()
>>>>>>> ef1a7d53

    # check if the unit has duplicate nevra
    purge.remove_unit_duplicate_nevra(unit, repo)

    unit.set_storage_path(os.path.basename(file_path))
    try:
        unit.save_and_import_content(file_path)
    except NotUniqueError:
        unit = unit.__class__.objects.filter(**unit.unit_key).first()

    if rpm_parse.signature_enabled(config):
        rpm_parse.filter_signature(unit, config)
    repo_controller.associate_single_unit(repo, unit)


def _update_provides_requires(unit):
    """
    Determines the provides and requires fields based on the RPM's XML snippet and updates
    the model instance.

    :param unit: the unit being added to Pulp; the metadata attribute must already have
                 a key called 'repodata'
    :type  unit: subclass of pulp.server.db.model.ContentUnit
    """
    fake_element = utils.fake_xml_element(unit.repodata['primary'])
    utils.strip_ns(fake_element)
    primary_element = fake_element.find('package')
    format_element = primary_element.find('format')
    provides_element = format_element.find('provides')
    requires_element = format_element.find('requires')
    unit.provides = map(primary._process_rpm_entry_element,
                        provides_element.findall('entry')) if provides_element else []
    unit.requires = map(primary._process_rpm_entry_element,
                        requires_element.findall('entry')) if requires_element else []


def _update_files(unit):
    """
    Determines the files based on the RPM's XML snippet and updates the model
    instance.

    :param unit: the unit being added to Pulp; the metadata attribute must already have
                 a key called 'repodata'
    :type  unit: subclass of pulp.server.db.model.ContentUnit
    """
    fake_element = utils.fake_xml_element(unit.repodata['filelists'])
    package_element = fake_element.find('package')
    _, unit.files = filelists.process_package_element(package_element)


def _extract_rpm_data(type_id, rpm_filename):
    """
    Extract a dict of information for a given RPM or SRPM.

    :param type_id: The type of the unit that is being generated
    :type  type_id: str

    :param rpm_filename: full path to the package to analyze
    :type  rpm_filename: str

    :return: dict of data about the package
    :rtype:  dict
    """
    rpm_data = dict()

    # Read the RPM header attributes for use later
    headers = rpm_parse.package_headers(rpm_filename)

    for k in ['name', 'version', 'release', 'epoch']:
        rpm_data[k] = headers[k]

    if rpm_data['epoch'] is not None:
        rpm_data['epoch'] = str(rpm_data['epoch'])
    else:
        rpm_data['epoch'] = str(0)

    if headers['sourcepackage']:
        if RPMTAG_NOSOURCE in headers.keys():
            rpm_data['arch'] = 'nosrc'
        else:
            rpm_data['arch'] = 'src'
    else:
        rpm_data['arch'] = headers['arch']

    # construct filename from metadata (BZ #1101168)
    if headers[rpm.RPMTAG_SOURCEPACKAGE]:
        if type_id != models.SRPM._content_type_id.default:
            raise PulpCodedValidationException(error_code=error_codes.RPM1002)
        rpm_basefilename = "%s-%s-%s.src.rpm" % (headers['name'],
                                                 headers['version'],
                                                 headers['release'])
    else:
        if type_id != models.RPM._content_type_id.default:
            raise PulpCodedValidationException(error_code=error_codes.RPM1003)
        rpm_basefilename = "%s-%s-%s.%s.rpm" % (headers['name'],
                                                headers['version'],
                                                headers['release'],
                                                headers['arch'])

    rpm_data['relativepath'] = rpm_basefilename
    rpm_data['filename'] = rpm_basefilename

    # This format is, and has always been, incorrect. As of the new yum importer, the
    # plugin will generate these from the XML snippet because the API into RPM headers
    # is atrocious. This is the end game for this functionality anyway, moving all of
    # that metadata derivation into the plugin, so this is just a first step.
    # I'm leaving these in and commented to show how not to do it.
    # rpm_data['requires'] = [(r,) for r in headers['requires']]
    # rpm_data['provides'] = [(p,) for p in headers['provides']]

    rpm_data['buildhost'] = headers['buildhost']
    rpm_data['license'] = headers['license']
    rpm_data['vendor'] = headers['vendor']
    rpm_data['description'] = headers['description']
    rpm_data['build_time'] = headers[rpm.RPMTAG_BUILDTIME]
    # Use the mtime of the file to match what is in the generated xml from
    # rpm_parse.get_package_xml(..)
    file_stat = os.stat(rpm_filename)
    rpm_data['time'] = file_stat[stat.ST_MTIME]
    rpm_data['signing_key'] = rpm_parse.package_signature(headers)

    return rpm_data


def _extract_drpm_data(drpm_filename):
    """
    Extract a dict of information for a given DRPM.

    :param drpm_filename: full path to the package to analyze
    :type  drpm_filename: str

    :return: dict of data about the package
    :rtype:  dict
    """
    drpm_data = dict()

    headers = rpm_parse.drpm_package_info(drpm_filename)

    try:  # "handle" rpm-only drpms (without rpm header)
        rpm_headers = rpm_parse.package_headers(drpm_filename)
    except rpm.error:
        raise RPMOnlyDRPMsAreNotSupported(drpm_filename)

    drpm_data['signing_key'] = rpm_parse.package_signature(rpm_headers)
    drpm_data['arch'] = rpm_headers['arch']

    old_nevr = old_name, old_epoch, old_version, old_release = rpm_parse.nevr(headers["old_nevr"])
    new_nevr = new_name, new_epoch, new_version, new_release = rpm_parse.nevr(headers["nevr"])

    drpm_data['sequence'] = headers["old_nevr"] + "-" + headers["seq"]

    drpm_data['epoch'] = str(new_epoch)
    drpm_data['oldepoch'] = str(old_epoch)

    drpm_data['version'] = str(new_version)
    drpm_data['oldversion'] = str(old_version)

    drpm_data['release'] = new_release
    drpm_data['oldrelease'] = old_release

    drpm_data['new_package'] = new_name
    drpm_data['size'] = os.stat(drpm_filename)[stat.ST_SIZE]

    old_evr = rpm_parse.nevr_to_evr(*old_nevr)
    new_evr = rpm_parse.nevr_to_evr(*new_nevr)
    drpm_data['filename'] = "drpms/%s-%s_%s.%s.drpm" % (new_name, rpm_parse.evr_to_str(*old_evr),
                                                        rpm_parse.evr_to_str(*new_evr),
                                                        drpm_data['arch'])

    return drpm_data


def _fail_report(message):
    # this is the format returned by the original importer. I'm not sure if
    # anything is actually parsing it
    details = {'errors': [message]}
    return {'success_flag': False, 'summary': '', 'details': details}<|MERGE_RESOLUTION|>--- conflicted
+++ resolved
@@ -416,19 +416,12 @@
     except TypeError:
         raise ModelInstantiationError()
 
-<<<<<<< HEAD
     if type_id != models.DRPM._content_type_id.default:
         # Extract/adjust the repodata snippets
         unit.repodata = rpm_parse.get_package_xml(file_path, sumtype=unit.checksumtype)
         _update_provides_requires(unit)
+        _update_files(unit)
         unit.modify_xml()
-=======
-    # Extract/adjust the repodata snippets
-    unit.repodata = rpm_parse.get_package_xml(file_path, sumtype=unit.checksumtype)
-    _update_provides_requires(unit)
-    _update_files(unit)
-    unit.modify_xml()
->>>>>>> ef1a7d53
 
     # check if the unit has duplicate nevra
     purge.remove_unit_duplicate_nevra(unit, repo)
